--- conflicted
+++ resolved
@@ -1136,12 +1136,6 @@
 		EE37FBC8268AC16800DC204F /* VMListPage.swift in Sources */ = {isa = PBXBuildFile; fileRef = EE37FBC7268AC16800DC204F /* VMListPage.swift */; };
 		EE37FBD2268AC5E700DC204F /* SettingsPage.swift in Sources */ = {isa = PBXBuildFile; fileRef = EE37FBD1268AC5E700DC204F /* SettingsPage.swift */; };
 		EE37FBD9268ACDE500DC204F /* InformationPage.swift in Sources */ = {isa = PBXBuildFile; fileRef = EE37FBD8268ACDE500DC204F /* InformationPage.swift */; };
-<<<<<<< HEAD
-=======
-		EEDE66FF268969A700ACC335 /* CodeSigning.xcconfig in Resources */ = {isa = PBXBuildFile; fileRef = EEDE66FE268969A600ACC335 /* CodeSigning.xcconfig */; };
-		EEDE6700268969A700ACC335 /* CodeSigning.xcconfig in Resources */ = {isa = PBXBuildFile; fileRef = EEDE66FE268969A600ACC335 /* CodeSigning.xcconfig */; };
-		EEDE6701268969A700ACC335 /* CodeSigning.xcconfig in Resources */ = {isa = PBXBuildFile; fileRef = EEDE66FE268969A600ACC335 /* CodeSigning.xcconfig */; };
->>>>>>> a80d7f9c
 /* End PBXBuildFile section */
 
 /* Begin PBXContainerItemProxy section */
@@ -2053,10 +2047,6 @@
 		EE37FBC7268AC16800DC204F /* VMListPage.swift */ = {isa = PBXFileReference; lastKnownFileType = sourcecode.swift; path = VMListPage.swift; sourceTree = "<group>"; };
 		EE37FBD1268AC5E700DC204F /* SettingsPage.swift */ = {isa = PBXFileReference; lastKnownFileType = sourcecode.swift; path = SettingsPage.swift; sourceTree = "<group>"; };
 		EE37FBD8268ACDE500DC204F /* InformationPage.swift */ = {isa = PBXFileReference; lastKnownFileType = sourcecode.swift; path = InformationPage.swift; sourceTree = "<group>"; };
-<<<<<<< HEAD
-=======
-		EEDE66FE268969A600ACC335 /* CodeSigning.xcconfig */ = {isa = PBXFileReference; fileEncoding = 4; lastKnownFileType = text.xcconfig; path = CodeSigning.xcconfig; sourceTree = "<group>"; };
->>>>>>> a80d7f9c
 /* End PBXFileReference section */
 
 /* Begin PBXFrameworksBuildPhase section */
@@ -4819,12 +4809,7 @@
 			buildSettings = {
 				CLANG_WARN_DOCUMENTATION_COMMENTS = YES;
 				CLANG_WARN_QUOTED_INCLUDE_IN_FRAMEWORK_HEADER = YES;
-<<<<<<< HEAD
 				CODE_SIGN_STYLE = Manual;
-=======
-				CODE_SIGN_STYLE = Automatic;
-				DEVELOPMENT_TEAM = ZT2H4NNXSQ;
->>>>>>> a80d7f9c
 				INFOPLIST_FILE = "UTM SEUITests/Info.plist";
 				IPHONEOS_DEPLOYMENT_TARGET = 14.4;
 				LD_RUNPATH_SEARCH_PATHS = (
@@ -4832,11 +4817,7 @@
 					"@executable_path/Frameworks",
 					"@loader_path/Frameworks",
 				);
-<<<<<<< HEAD
 				PRODUCT_BUNDLE_IDENTIFIER = "$(PRODUCT_BUNDLE_PREFIX:default=com.utmapp).UTM-SEUITests";
-=======
-				PRODUCT_BUNDLE_IDENTIFIER = "com.ntindle.UTM-SEUITests";
->>>>>>> a80d7f9c
 				PRODUCT_NAME = "$(TARGET_NAME)";
 				SWIFT_ACTIVE_COMPILATION_CONDITIONS = DEBUG;
 				SWIFT_OPTIMIZATION_LEVEL = "-Onone";
@@ -4851,12 +4832,7 @@
 			buildSettings = {
 				CLANG_WARN_DOCUMENTATION_COMMENTS = YES;
 				CLANG_WARN_QUOTED_INCLUDE_IN_FRAMEWORK_HEADER = YES;
-<<<<<<< HEAD
 				CODE_SIGN_STYLE = Manual;
-=======
-				CODE_SIGN_STYLE = Automatic;
-				DEVELOPMENT_TEAM = ZT2H4NNXSQ;
->>>>>>> a80d7f9c
 				INFOPLIST_FILE = "UTM SEUITests/Info.plist";
 				IPHONEOS_DEPLOYMENT_TARGET = 14.4;
 				LD_RUNPATH_SEARCH_PATHS = (
@@ -4864,11 +4840,7 @@
 					"@executable_path/Frameworks",
 					"@loader_path/Frameworks",
 				);
-<<<<<<< HEAD
 				PRODUCT_BUNDLE_IDENTIFIER = "$(PRODUCT_BUNDLE_PREFIX:default=com.utmapp).UTM-SEUITests";
-=======
-				PRODUCT_BUNDLE_IDENTIFIER = "com.ntindle.UTM-SEUITests";
->>>>>>> a80d7f9c
 				PRODUCT_NAME = "$(TARGET_NAME)";
 				SWIFT_COMPILATION_MODE = wholemodule;
 				SWIFT_OPTIMIZATION_LEVEL = "-O";
