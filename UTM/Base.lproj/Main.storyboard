--- conflicted
+++ resolved
@@ -2044,10 +2044,6 @@
                         <constraints>
                             <constraint firstItem="VFv-zJ-H5K" firstAttribute="top" secondItem="WSe-Ri-b4c" secondAttribute="top" id="3Ee-g7-mwo"/>
                             <constraint firstItem="0Mf-V7-Aot" firstAttribute="leading" secondItem="Bio-ez-YeW" secondAttribute="leading" id="L0U-9R-jjD"/>
-<<<<<<< HEAD
-                            <constraint firstItem="YSN-Vm-nYw" firstAttribute="top" secondItem="Bio-ez-YeW" secondAttribute="top" symbolic="YES" id="VYU-Sx-lFe"/>
-=======
->>>>>>> 6749c59b
                             <constraint firstAttribute="bottom" secondItem="ZK0-vH-7ok" secondAttribute="bottom" id="cgW-vJ-VjV"/>
                             <constraint firstAttribute="trailing" secondItem="ZK0-vH-7ok" secondAttribute="trailing" id="dMk-GY-XOa"/>
                             <constraint firstItem="ZK0-vH-7ok" firstAttribute="top" secondItem="WSe-Ri-b4c" secondAttribute="top" id="fbF-cf-IeV"/>
