//
// Copyright © 2023 osy. All rights reserved.
//
// Licensed under the Apache License, Version 2.0 (the "License");
// you may not use this file except in compliance with the License.
// You may obtain a copy of the License at
//
//     http://www.apache.org/licenses/LICENSE-2.0
//
// Unless required by applicable law or agreed to in writing, software
// distributed under the License is distributed on an "AS IS" BASIS,
// WITHOUT WARRANTIES OR CONDITIONS OF ANY KIND, either express or implied.
// See the License for the specific language governing permissions and
// limitations under the License.
//

import SwiftUI
import VisionKeyboardKit
#if !WITH_USB
import CocoaSpiceNoUsb
#else
import CocoaSpice
#endif

struct VMToolbarOrnamentModifier: ViewModifier {
    @Binding var state: VMWindowState
    @EnvironmentObject private var session: VMSessionState
    @AppStorage("ToolbarIsCollapsed") private var isCollapsed: Bool = false
<<<<<<< HEAD
=======
    @Environment(\.openWindow) private var openWindow
    @Environment(\.dismissWindow) private var dismissWindow
>>>>>>> 5753332d

    func body(content: Content) -> some View {
        content.ornament(visibility: isCollapsed ? .hidden : .visible, attachmentAnchor: .scene(.top)) {
            HStack {
                Button {
                    if state.isRunning {
                        state.alert = .powerDown
                    } else {
                        state.alert = .terminateApp
                    }
                } label: {
                    if state.isRunning {
                        Label("Power Off", systemImage: "power")
                    } else {
                        Label("Force Kill", systemImage: "xmark")
                    }
                }
                .disabled(state.isBusy)
                Button {
                    session.pauseResume()
                } label: {
                    Label(state.isRunning ? "Pause" : "Play", systemImage: state.isRunning ? "pause" : "play")
                }
                .disabled(state.isBusy)
                Button {
                    state.alert = .restart
                } label: {
                    Label("Restart", systemImage: "restart")
                }
                .disabled(state.isBusy)
                Divider()
                if case .serial(_, _) = state.device {
                    Button {
                        let template = session.qemuConfig.serials[state.device!.configIndex].terminal?.resizeCommand
                        state.toggleDisplayResize(command: template)
                    } label: {
                        Label("Zoom", systemImage: state.isViewportChanged ? "arrow.down.right.and.arrow.up.left" : "arrow.up.left.and.arrow.down.right")
                    }
                    .disabled(state.isBusy)
                }
<<<<<<< HEAD
                #if !WITH_QEMU_TCI
=======
                #if WITH_USB
>>>>>>> 5753332d
                if session.vm.hasUsbRedirection {
                    VMToolbarUSBMenuView()
                        .disabled(state.isBusy)
                }
                #endif
                VMToolbarDriveMenuView(config: session.qemuConfig)
                    .disabled(state.isBusy)
                VMToolbarDisplayMenuView(state: $state)
                    .disabled(state.isBusy)
                Button {
                    if case .display(_, _) = state.device {
                        state.isKeyboardRequested = !state.isKeyboardShown
                    } else {
                        state.isKeyboardRequested = true
                    }
                } label: {
                    Label("Keyboard", systemImage: "keyboard")
                }
                .disabled(state.isBusy)
<<<<<<< HEAD
=======
                .onChange(of: state.isKeyboardRequested) { _, newValue in
                    guard case .display(_, _) = state.device else {
                        return
                    }
                    if newValue {
                        openWindow(keyboardFor: state.id)
                    } else {
                        dismissWindow(keyboardFor: state.id)
                    }
                }
                .onReceive(KeyboardEvent.publisher(for: state.id)) { event in
                    switch event {
                    case .keyboardDidAppear:
                        state.isKeyboardShown = true
                        state.isKeyboardRequested = true
                    case .keyboardDidDisappear:
                        state.isKeyboardShown = false
                        state.isKeyboardRequested = false
                    case .keyUp(let keyCode, let modifier):
                        handleKeyEvent(keyCode, modifier: modifier, isKeyDown: false)
                    case .keyDown(let keyCode, let modifier):
                        handleKeyEvent(keyCode, modifier: modifier, isKeyDown: true)
                    }
                }
>>>>>>> 5753332d
                Divider()
                Button {
                    isCollapsed = true
                } label: {
                    Label("Hide Controls", systemImage: "chevron.right")
                }
            }
            .modifier(ToolbarOrnamentViewModifier())
<<<<<<< HEAD
        }
        .ornament(visibility: isCollapsed ? .visible : .hidden, attachmentAnchor: .scene(.topTrailing)) {
                Button {
                    isCollapsed = false
                } label: {
                    Label("Show Controls", systemImage: "chevron.left")
                }
                .modifier(ToolbarOrnamentViewModifier())
=======
>>>>>>> 5753332d
        }
        .ornament(visibility: isCollapsed ? .visible : .hidden, attachmentAnchor: .scene(.topTrailing)) {
                Button {
                    isCollapsed = false
                } label: {
                    Label("Show Controls", systemImage: "chevron.left")
                }
                .modifier(ToolbarOrnamentViewModifier())
        }
    }

    private func handleKeyEvent(_ keyCode: KeyboardKeyCode, modifier: KeyboardModifier, isKeyDown: Bool) {
        guard let primaryInput = session.primaryInput else {
            logger.debug("ignoring key event because input channel is not ready")
            return
        }
        var scanCode = keyCode.ps2Set1ScanMake(modifier).reduce(Int32(0), { ($0 << 8) | Int32($1) })
        if ((scanCode & 0xFF00) == 0xE000) {
            scanCode = 0x100 | (scanCode & 0xFF);
        }
        primaryInput.send(isKeyDown ? .press : .release, code: scanCode)
    }
}

// the following was suggested by Apple via Feedback to look close to .toolbar() with .bottomOrnament
private struct ToolbarOrnamentViewModifier: ViewModifier {
    func body(content: Content) -> some View {
        content
            .buttonBorderShape(.capsule)
            .buttonStyle(.borderless)
            .labelStyle(.iconOnly)
            .padding(12)
            .glassBackgroundEffect()
    }
}

// the following was suggested by Apple via Feedback to look close to .toolbar() with .bottomOrnament
private struct ToolbarOrnamentViewModifier: ViewModifier {
    func body(content: Content) -> some View {
        content
            .buttonBorderShape(.capsule)
            .buttonStyle(.borderless)
            .labelStyle(.iconOnly)
            .padding(12)
            .glassBackgroundEffect()
    }
}<|MERGE_RESOLUTION|>--- conflicted
+++ resolved
@@ -26,11 +26,8 @@
     @Binding var state: VMWindowState
     @EnvironmentObject private var session: VMSessionState
     @AppStorage("ToolbarIsCollapsed") private var isCollapsed: Bool = false
-<<<<<<< HEAD
-=======
     @Environment(\.openWindow) private var openWindow
     @Environment(\.dismissWindow) private var dismissWindow
->>>>>>> 5753332d
 
     func body(content: Content) -> some View {
         content.ornament(visibility: isCollapsed ? .hidden : .visible, attachmentAnchor: .scene(.top)) {
@@ -71,11 +68,7 @@
                     }
                     .disabled(state.isBusy)
                 }
-<<<<<<< HEAD
-                #if !WITH_QEMU_TCI
-=======
                 #if WITH_USB
->>>>>>> 5753332d
                 if session.vm.hasUsbRedirection {
                     VMToolbarUSBMenuView()
                         .disabled(state.isBusy)
@@ -95,8 +88,6 @@
                     Label("Keyboard", systemImage: "keyboard")
                 }
                 .disabled(state.isBusy)
-<<<<<<< HEAD
-=======
                 .onChange(of: state.isKeyboardRequested) { _, newValue in
                     guard case .display(_, _) = state.device else {
                         return
@@ -121,7 +112,6 @@
                         handleKeyEvent(keyCode, modifier: modifier, isKeyDown: true)
                     }
                 }
->>>>>>> 5753332d
                 Divider()
                 Button {
                     isCollapsed = true
@@ -130,17 +120,6 @@
                 }
             }
             .modifier(ToolbarOrnamentViewModifier())
-<<<<<<< HEAD
-        }
-        .ornament(visibility: isCollapsed ? .visible : .hidden, attachmentAnchor: .scene(.topTrailing)) {
-                Button {
-                    isCollapsed = false
-                } label: {
-                    Label("Show Controls", systemImage: "chevron.left")
-                }
-                .modifier(ToolbarOrnamentViewModifier())
-=======
->>>>>>> 5753332d
         }
         .ornament(visibility: isCollapsed ? .visible : .hidden, attachmentAnchor: .scene(.topTrailing)) {
                 Button {
@@ -175,16 +154,4 @@
             .padding(12)
             .glassBackgroundEffect()
     }
-}
-
-// the following was suggested by Apple via Feedback to look close to .toolbar() with .bottomOrnament
-private struct ToolbarOrnamentViewModifier: ViewModifier {
-    func body(content: Content) -> some View {
-        content
-            .buttonBorderShape(.capsule)
-            .buttonStyle(.borderless)
-            .labelStyle(.iconOnly)
-            .padding(12)
-            .glassBackgroundEffect()
-    }
 }